# Copyright © 2023 Stephan Kunz
# See https://doc.rust-lang.org/cargo/reference/manifest.html
[workspace]
resolver="2"

members = [ 
	"commons/dimas-com", 
	"commons/dimas-commands", 
	"commons/dimas-config", 
	"commons/dimas-core",
	"dimas",
	"dimasctl",
	"dimasmon",
	"examples/liveliness",
	"examples/observation",
	"examples/pingpong",
	"examples/pubsub",
	"examples/queries",
	"examples/router",
]

[workspace.lints.rust]
unsafe_code = "forbid"
missing_docs = "warn"
#unused="allow" # for dev only

[workspace.lints.rustdoc]
private_intra_doc_links = "allow"

[workspace.lints.clippy]
enum_glob_use = "deny"
pedantic = { level = "deny", priority = -1 }
nursery = { level = "deny", priority = -1 }
unwrap_used = "deny"

[workspace.package]
rust-version = "1.77.0"
edition = "2021"
version = "0.2.4"
authors = [
	"stepkun <stephan.kunz@kabelbw.de>",
]
#license = "NGMC"
license-file = "LICENSE"
keywords = ["automation", "mas", "robots", "robotics"]
categories = [
	"development-tools",
	"network-programming",
	"science::robotics",
	"simulation"
]
homepage = "https://dimas-fw.github.io/"
repository = "https://github.com/dimas-fw/dimas/"

[workspace.dependencies]
bitcode = "0.6"
clap = { version = "4", features = ["derive"] }
chrono = "0.4"
derivative = "2"
<<<<<<< HEAD
#dimas = { path = "dimas" }
dimas = "0.2.3"
#dimas-com = { path = "commons/dimas-com" }
dimas-com = "0.2.3"
#dimas-commands = { path = "commons/dimas-commands" }
dimas-commands = "0.2.3"
#dimas-config = { path = "commons/dimas-config" }
dimas-config = "0.2.3"
#dimas-core = { path = "commons/dimas-core" }
dimas-core = "0.2.3"
=======
dimas = { path = "dimas" }
#dimas = "0.2.4"
dimas-com = { path = "commons/dimas-com" }
#dimas-com = "0.2.4"
dimas-commands = { path = "commons/dimas-commands" }
#dimas-commands = "0.2.4"
dimas-config = { path = "commons/dimas-config" }
#dimas-config = "0.2.4"
dimas-core = { path = "commons/dimas-core" }
#dimas-core = "0.2.4"
>>>>>>> 79a032a6
dirs = "5"
doc-comment = "0.3"
hostname = "0.4"
itertools = "0.13"
json5 = "0.4"
serde = { version = "1", default-features = false, features = ["derive"] }
slint = "1"
slint-build = "1"
thiserror = "1"
tokio = "1"
tracing = "0.1"
tracing-subscriber = "0.3"
#zenoh = { path = "../../zenoh/zenoh", features = ["unstable"] } #", transport_serial"] } 
zenoh = { version = "1.0.0-alpha", features = ["unstable"] } #", transport_serial"] } 

[profile.release]
opt-level = 'z'   # Optimize for size.
lto = true        # Enable Link Time Optimisation
codegen-units = 1 # Reduced to increase optimisations
panic = 'abort'   # Abort on panic
strip = "symbols" # Strip symbols from binary<|MERGE_RESOLUTION|>--- conflicted
+++ resolved
@@ -57,29 +57,16 @@
 clap = { version = "4", features = ["derive"] }
 chrono = "0.4"
 derivative = "2"
-<<<<<<< HEAD
 #dimas = { path = "dimas" }
-dimas = "0.2.3"
+dimas = "0.2.4"
 #dimas-com = { path = "commons/dimas-com" }
-dimas-com = "0.2.3"
+dimas-com = "0.2.4"
 #dimas-commands = { path = "commons/dimas-commands" }
-dimas-commands = "0.2.3"
+dimas-commands = "0.2.4"
 #dimas-config = { path = "commons/dimas-config" }
-dimas-config = "0.2.3"
+dimas-config = "0.2.4"
 #dimas-core = { path = "commons/dimas-core" }
-dimas-core = "0.2.3"
-=======
-dimas = { path = "dimas" }
-#dimas = "0.2.4"
-dimas-com = { path = "commons/dimas-com" }
-#dimas-com = "0.2.4"
-dimas-commands = { path = "commons/dimas-commands" }
-#dimas-commands = "0.2.4"
-dimas-config = { path = "commons/dimas-config" }
-#dimas-config = "0.2.4"
-dimas-core = { path = "commons/dimas-core" }
-#dimas-core = "0.2.4"
->>>>>>> 79a032a6
+dimas-core = "0.2.4"
 dirs = "5"
 doc-comment = "0.3"
 hostname = "0.4"
